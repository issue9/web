--- conflicted
+++ resolved
@@ -28,13 +28,7 @@
 // 用户可以根据自己的需求，在出错时，展示自定义的错误码以及相关的错误信息。
 // 其中通过 Add 和 Set 可以添加具体的字段错误信息。
 //
-<<<<<<< HEAD
-// 实现者需要确定实现相关的 mimetype 输出方式。
-//
-// 可以查看 internal/resulttest 查看 Result 的实现方式。
-=======
 // 可以在 internal/resulttest 查看 Result 的实现方式。
->>>>>>> 2587b85f
 type Result interface {
 	error
 
