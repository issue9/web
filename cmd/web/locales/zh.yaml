languages:
  - zh-Hans
  - cmn-Hans
  - zh-CN
messages:
  - key: |
      Auxiliary tool for github.com/issue9/web

      commands：
      {{commands}}

      flags：
      {{flags}}

      visit https://github.com/issue9/web for more info.
    message:
      msg: |
        框架 github.com/issue9/web 的辅助工具

        子命令：
        {{commands}}

        选项：
        {{flags}}

        更多信息可访问 https://github.com/issue9/web。
  - key: app args
    message:
      msg: 传递给应用的参数
  - key: build enum file
    message:
      msg: 为类型生成枚举内容
  - key: |-
      build enum file

      flags:
      {{flags}}
    message:
      msg: |-
        为类型生成枚举内容，诸如 Marshal、Unmarshat 和 String 等方法。

        选项：
        {{flags}}
<<<<<<< HEAD
  - key: command %s not found
    message:
      msg: |
        未找到子命令 %s
  - key: description
    message:
      msg: 描述
  - key: dest locale files
    message:
      msg: 需要更新的文件列表。如果多个文件则以逗号分隔。
  - key: dev mode
    message:
      msg: 是否启用开发模式，具体可参考 comptime 下的说明。
  - key: exclude watch files
    message:
      msg: 不需要监视的文件，遵循 path.Match 规则。
  - key: export object name
    message:
      msg: 被导出的对象名
  - key: extract locale
    message:
      msg: 提取本地化内容
  - key: |
      extract usage

      flags：
      {{flags}}
    message:
      msg: |
        提取源代码中的本地化内容

        默认情况下，会提取由 web.Phrase、web.NewLocaleError、web.StringPhrase、web.Context.Sprintf、
        localeutil.Phrase、localeutil.NewLocaleError、localeutil.StringPhrase 的参数作为本地化数据。
        当然用户也可以通过 -func 指定其它函数，只要其第一个参数是 string 类型的都可以。

        可用选项：
        {{flags}}
  - key: file format
    message:
      msg: 输出文件的格式，目前支持 JSON 和 YAML
  - key: gen filter method
    message:
      msg: 生成适配 github.com/issue9/web/filter 的相关方法
  - key: gen markdown
    message:
      msg: 生成 markdown 文档
  - key: gen openapi method
    message:
      msg: 生成适配 github.com/issue9/web/openapi 的相关方法
  - key: gen sql method
    message:
      msg: 生成适配 database/sql 的相关方法
  - key: language
    message:
      msg: 语言
  - key: locale func
    message:
      msg: 源代码中用于输出本地化信息的函数
  - key: locale struct tag
    message:
      msg: 指定用于本地化的结构体标签名称
  - key: markdown usage
    message:
      msg: 为一个配置对象生成 markdown 文档
  - key: no input file
    message:
      msg: 未指定输入文件
  - key: no src dir
    message:
      msg: 未指定源码目录
  - key: not allowed enum type
    message:
      msg: 不支持为该类型生成内容
  - key: not found enum type %s
    message:
      msg: 未找到枚举类型 %s
  - key: not found source in %s
    message:
      msg: 在 %s 中未找到符合要求的源码
  - key: not found type doc
    message:
      msg: 未找到类型的相关文档
  - key: not show ignore message
    message:
      msg: 不显示可忽略的消息
  - key: out dir
    message:
      msg: 输出目录
  - key: recursive dir
    message:
      msg: 递归访问子目录
  - key: set file header
    message:
      msg: 指定文件头内容
  - key: set input file
    message:
      msg: 指定输入文件
  - key: set markdown doc path
    message:
      msg: 指定输出文件
  - key: set markdown page description
    message:
      msg: 指定文档的描述，可以是 Markdown 格式
  - key: set markdown page language
    message:
      msg: 指定文档的语言
  - key: set markdown page title
    message:
      msg: 指定文档的标题
  - key: set output file
    message:
      msg: 指定输出文件，如果为空，则会根据输入文件名加上 _enums 作为后缀，比如 input.go 会以 input_enums.go 作为输出文件。
  - key: set source dir
    message:
      msg: 设置源码的路径
  - key: set the enum type
    message:
      msg: 指定用于生成枚举内容的类型
  - key: set watch file extension
    message:
      msg: 设置监视的文件扩展名
  - key: show current help info
    message:
      msg: 显示当前帮助信息
  - key: show help
    message:
      msg: 显示帮助信息
  - key: show info log
    message:
      msg: 显示提示信息
  - key: show version
    message:
      msg: 显示版本号
  - key: skip sub module
    message:
      msg: 忽略子模块的内容
  - key: src locale file
    message:
      msg: 指定源文件
  - key: the dest file %s is dir
    message:
      msg: 指定的翻译文件 %s 是一个目录
  - key: type
    message:
      msg: 类型
  - key: type not set
    message:
      msg: 未指定类型
  - key: unsupported marshal for %s
    message:
      msg: 不支持 %s 的序列化
  - key: unsupported unmarshal for %s
    message:
      msg: 不支持 %s 的反序列化
  - key: update locale file
    message:
      msg: 更新本地化的文件
  - key: |
      update locale file usage

      flags:
      {{flags}}
    message:
      msg: |
        依据源文件依次更新指定的本地化文件

        此操作将会把只存在于源文件中的翻译项添加至指定的目标文件中，
        而只存在于目标文件中的翻译项将被删除，一般在通过 locale
        提取完翻译项之后，可以调用此命令对所有的翻译内容进行一次更新。

        可用选项:
=======
      message:
        msg: |-
            为类型生成枚举内容，诸如 Marshal、Unmarshat 和 String 等方法。

            选项：
            {{flags}}
    - key: command %s not found
      message:
        msg: |
            未找到子命令 %s
    - key: create new web project
      message:
        msg: 根据模板创建新项目
    - key: |-
        create new web project

        usage:

        web new [flags] tpl-path [module-path]

        flags:
        {{flags}}
      message:
        msg: |-
          根据模板创建新项目
          
          用法:
          
          web new [参数] tpl-path [module-path]
          
          tpl-path 模板的地址，必须是一个合法的 go module 地址，且需要指定版本号，如果没有会自动添加 @latest；
          module-path 为生成的项目路径；
          
          参数:
          {{flags}}
    - key: description
      message:
        msg: 描述
    - key: dest is not empty
      message:
        msg: 项目目录已存在
    - key: dest locale files
      message:
        msg: 需要更新的文件列表。如果多个文件则以逗号分隔。
    - key: dev mode
      message:
        msg: 是否启用开发模式，具体可参考 comptime 下的说明。
    - key: exclude watch files
      message:
        msg: 不需要监视的文件，遵循 path.Match 规则。
    - key: export object name
      message:
        msg: 被导出的对象名
    - key: extract locale
      message:
        msg: 提取本地化内容
    - key: |
        extract usage

        flags：
        {{flags}}
      message:
        msg: |
            提取源代码中的本地化内容

            默认情况下，会提取由 web.Phrase、web.NewLocaleError、web.StringPhrase、web.Context.Sprintf、
            localeutil.Phrase、localeutil.NewLocaleError、localeutil.StringPhrase 的参数作为本地化数据。
            当然用户也可以通过 -func 指定其它函数，只要其第一个参数是 string 类型的都可以。

            可用选项：
            {{flags}}
    - key: file format
      message:
        msg: 输出文件的格式，目前支持 JSON 和 YAML
    - key: gen filter method
      message:
        msg: 生成适配 github.com/issue9/web/filter 的相关方法
    - key: gen htmldoc
      message:
        msg: 根据结构体中的字段生成 html 文档
    - key: gen openapi method
      message:
        msg: 生成适配 github.com/issue9/web/openapi 的相关方法
    - key: gen sql method
      message:
        msg: 生成适配 database/sql 的相关方法
    - key: htmldoc usage
      message:
        msg: |
            这将提取结构体中的每个字段的注释生成一个 HTML 文档

            可用选项：
            {{flags}}
    - key: language
      message:
        msg: 语言
    - key: locale func
      message:
        msg: 源代码中用于输出本地化信息的函数
    - key: locale struct tag
      message:
        msg: 指定用于本地化的结构体标签名称
    - key: no input file
      message:
        msg: 未指定输入文件
    - key: no src dir
      message:
        msg: 未指定源码目录
    - key: not allowed enum type
      message:
        msg: 不支持为该类型生成内容
    - key: not found enum type %s
      message:
        msg: 未找到枚举类型 %s
    - key: not found source in %s
      message:
        msg: 在 %s 中未找到符合要求的源码
    - key: not found type doc
      message:
        msg: 未找到类型的相关文档
    - key: not show ignore message
      message:
        msg: 不显示可忽略的消息
    - key: out dir
      message:
        msg: 输出目录
    - key: recursive dir
      message:
        msg: 递归访问子目录
    - key: select exts
      message:
        msg: 选择需要插入文件头的文件扩展名
    - key: set file header
      message:
        msg: 指定文件头内容
    - key: set html doc path
      message:
        msg: 设置输出的 HTML 文档路径
    - key: set html page description
      message:
        msg: 生成的 HTML 文档中的描述信息
    - key: set html page footer
      message:
        msg: 设置页脚
    - key: set html page header
      message:
        msg: 设置页眉，如果不为空，那么将不再在页面中输出 title 和 desc 的设置项。
    - key: set html page language
      message:
        msg: 设置 HTML 页面的语言
    - key: set html page stylesheet in html>head>style
      message:
        msg: 设置 html>head>style 中的样式内容，如果该值为 default，那么将采用默认值，如果为空则不输出该标签的内容。
    - key: set html page title
      message:
        msg: 设置 HTML 页面的标题
    - key: set input file
      message:
        msg: 指定输入文件
    - key: set output file
      message:
        msg: 指定输出文件，如果为空，则会根据输入文件名加上 _enums 作为后缀，比如 input.go 会以 input_enums.go 作为输出文件。
    - key: set source dir
      message:
        msg: 设置源码的路径
    - key: set the enum type
      message:
        msg: 指定用于生成枚举内容的类型
    - key: set watch file extension
      message:
        msg: 设置监视的文件扩展名
    - key: show current help info
      message:
        msg: 显示当前帮助信息
    - key: show help
      message:
        msg: 显示帮助信息
    - key: show info log
      message:
        msg: 显示提示信息
    - key: show version
      message:
        msg: 显示版本号
    - key: skip sub module
      message:
        msg: 忽略子模块的内容
    - key: src locale file
      message:
        msg: 指定源文件
    - key: the dest file %s is dir
      message:
        msg: 指定的翻译文件 %s 是一个目录
    - key: tpl-path or module-path not set
      message:
        msg: 模板或是项目的路径未指定
    - key: type
      message:
        msg: 类型
    - key: type not set
      message:
        msg: 未指定类型
    - key: unsupported file extension '%s'
      message:
        msg: 不支持的文件扩展名 '%s'
    - key: unsupported marshal for %s
      message:
        msg: 不支持 %s 的序列化
    - key: unsupported unmarshal for %s
      message:
        msg: 不支持 %s 的反序列化
    - key: update locale file
      message:
        msg: 更新本地化的文件
    - key: |
        update locale file usage

        flags:
>>>>>>> 79d5e076
        {{flags}}
  - key: watch and reload
    message:
      msg: 热编译项目
  - key: watch and reload usage
    message:
      msg: |
        监视项目中的文件并在有修改的情况下重新编译项目

        web watch [options] [dir]

        options 可以为以下参数：
        {{flags}}

        dir 表示编译的代码，为 main 函数所在的目录或是文件。
        如果未指定，则采用当前目录。
  - key: watch frequency
    message:
      msg: 最小的文件修改间隔
  - key: watch.app
    message:
      msg: 应用
  - key: watch.compiler
    message:
      msg: 编译
  - key: watch.sys
    message:
      msg: 系统<|MERGE_RESOLUTION|>--- conflicted
+++ resolved
@@ -1,222 +1,43 @@
 languages:
-  - zh-Hans
-  - cmn-Hans
-  - zh-CN
+    - zh-Hans
+    - cmn-Hans
+    - zh-CN
 messages:
-  - key: |
-      Auxiliary tool for github.com/issue9/web
-
-      commands：
-      {{commands}}
-
-      flags：
-      {{flags}}
-
-      visit https://github.com/issue9/web for more info.
-    message:
-      msg: |
-        框架 github.com/issue9/web 的辅助工具
-
-        子命令：
+    - key: |
+        Auxiliary tool for github.com/issue9/web
+
+        commands：
         {{commands}}
 
-        选项：
-        {{flags}}
-
-        更多信息可访问 https://github.com/issue9/web。
-  - key: app args
-    message:
-      msg: 传递给应用的参数
-  - key: build enum file
-    message:
-      msg: 为类型生成枚举内容
-  - key: |-
-      build enum file
-
-      flags:
-      {{flags}}
-    message:
-      msg: |-
-        为类型生成枚举内容，诸如 Marshal、Unmarshat 和 String 等方法。
-
-        选项：
-        {{flags}}
-<<<<<<< HEAD
-  - key: command %s not found
-    message:
-      msg: |
-        未找到子命令 %s
-  - key: description
-    message:
-      msg: 描述
-  - key: dest locale files
-    message:
-      msg: 需要更新的文件列表。如果多个文件则以逗号分隔。
-  - key: dev mode
-    message:
-      msg: 是否启用开发模式，具体可参考 comptime 下的说明。
-  - key: exclude watch files
-    message:
-      msg: 不需要监视的文件，遵循 path.Match 规则。
-  - key: export object name
-    message:
-      msg: 被导出的对象名
-  - key: extract locale
-    message:
-      msg: 提取本地化内容
-  - key: |
-      extract usage
-
-      flags：
-      {{flags}}
-    message:
-      msg: |
-        提取源代码中的本地化内容
-
-        默认情况下，会提取由 web.Phrase、web.NewLocaleError、web.StringPhrase、web.Context.Sprintf、
-        localeutil.Phrase、localeutil.NewLocaleError、localeutil.StringPhrase 的参数作为本地化数据。
-        当然用户也可以通过 -func 指定其它函数，只要其第一个参数是 string 类型的都可以。
-
-        可用选项：
-        {{flags}}
-  - key: file format
-    message:
-      msg: 输出文件的格式，目前支持 JSON 和 YAML
-  - key: gen filter method
-    message:
-      msg: 生成适配 github.com/issue9/web/filter 的相关方法
-  - key: gen markdown
-    message:
-      msg: 生成 markdown 文档
-  - key: gen openapi method
-    message:
-      msg: 生成适配 github.com/issue9/web/openapi 的相关方法
-  - key: gen sql method
-    message:
-      msg: 生成适配 database/sql 的相关方法
-  - key: language
-    message:
-      msg: 语言
-  - key: locale func
-    message:
-      msg: 源代码中用于输出本地化信息的函数
-  - key: locale struct tag
-    message:
-      msg: 指定用于本地化的结构体标签名称
-  - key: markdown usage
-    message:
-      msg: 为一个配置对象生成 markdown 文档
-  - key: no input file
-    message:
-      msg: 未指定输入文件
-  - key: no src dir
-    message:
-      msg: 未指定源码目录
-  - key: not allowed enum type
-    message:
-      msg: 不支持为该类型生成内容
-  - key: not found enum type %s
-    message:
-      msg: 未找到枚举类型 %s
-  - key: not found source in %s
-    message:
-      msg: 在 %s 中未找到符合要求的源码
-  - key: not found type doc
-    message:
-      msg: 未找到类型的相关文档
-  - key: not show ignore message
-    message:
-      msg: 不显示可忽略的消息
-  - key: out dir
-    message:
-      msg: 输出目录
-  - key: recursive dir
-    message:
-      msg: 递归访问子目录
-  - key: set file header
-    message:
-      msg: 指定文件头内容
-  - key: set input file
-    message:
-      msg: 指定输入文件
-  - key: set markdown doc path
-    message:
-      msg: 指定输出文件
-  - key: set markdown page description
-    message:
-      msg: 指定文档的描述，可以是 Markdown 格式
-  - key: set markdown page language
-    message:
-      msg: 指定文档的语言
-  - key: set markdown page title
-    message:
-      msg: 指定文档的标题
-  - key: set output file
-    message:
-      msg: 指定输出文件，如果为空，则会根据输入文件名加上 _enums 作为后缀，比如 input.go 会以 input_enums.go 作为输出文件。
-  - key: set source dir
-    message:
-      msg: 设置源码的路径
-  - key: set the enum type
-    message:
-      msg: 指定用于生成枚举内容的类型
-  - key: set watch file extension
-    message:
-      msg: 设置监视的文件扩展名
-  - key: show current help info
-    message:
-      msg: 显示当前帮助信息
-  - key: show help
-    message:
-      msg: 显示帮助信息
-  - key: show info log
-    message:
-      msg: 显示提示信息
-  - key: show version
-    message:
-      msg: 显示版本号
-  - key: skip sub module
-    message:
-      msg: 忽略子模块的内容
-  - key: src locale file
-    message:
-      msg: 指定源文件
-  - key: the dest file %s is dir
-    message:
-      msg: 指定的翻译文件 %s 是一个目录
-  - key: type
-    message:
-      msg: 类型
-  - key: type not set
-    message:
-      msg: 未指定类型
-  - key: unsupported marshal for %s
-    message:
-      msg: 不支持 %s 的序列化
-  - key: unsupported unmarshal for %s
-    message:
-      msg: 不支持 %s 的反序列化
-  - key: update locale file
-    message:
-      msg: 更新本地化的文件
-  - key: |
-      update locale file usage
-
-      flags:
-      {{flags}}
-    message:
-      msg: |
-        依据源文件依次更新指定的本地化文件
-
-        此操作将会把只存在于源文件中的翻译项添加至指定的目标文件中，
-        而只存在于目标文件中的翻译项将被删除，一般在通过 locale
-        提取完翻译项之后，可以调用此命令对所有的翻译内容进行一次更新。
-
-        可用选项:
-=======
+        flags：
+        {{flags}}
+
+        visit https://github.com/issue9/web for more info.
+      message:
+        msg: |
+            框架 github.com/issue9/web 的辅助工具
+
+            子命令：
+            {{commands}}
+
+            选项：
+            {{flags}}
+
+            更多信息可访问 https://github.com/issue9/web。
+    - key: app args
+      message:
+        msg: 传递给应用的参数
+    - key: build enum file
+      message:
+        msg: 为类型生成枚举内容
+    - key: |-
+        build enum file
+
+        flags:
+        {{flags}}
       message:
         msg: |-
-            为类型生成枚举内容，诸如 Marshal、Unmarshat 和 String 等方法。
+            为类型生成枚举内容，诸如 Marshal、Unmarshal 和 String 等方法。
 
             选项：
             {{flags}}
@@ -238,17 +59,17 @@
         {{flags}}
       message:
         msg: |-
-          根据模板创建新项目
-          
-          用法:
-          
-          web new [参数] tpl-path [module-path]
-          
-          tpl-path 模板的地址，必须是一个合法的 go module 地址，且需要指定版本号，如果没有会自动添加 @latest；
-          module-path 为生成的项目路径；
-          
-          参数:
-          {{flags}}
+            根据模板创建新项目
+
+            用法:
+
+            web new [参数] tpl-path [module-path]
+
+            tpl-path 模板的地址，必须是一个合法的 go module 地址，且需要指定版本号，如果没有会自动添加 @latest；
+            module-path 为生成的项目路径；
+
+            参数:
+            {{flags}}
     - key: description
       message:
         msg: 描述
@@ -277,13 +98,9 @@
         {{flags}}
       message:
         msg: |
-            提取源代码中的本地化内容
-
-            默认情况下，会提取由 web.Phrase、web.NewLocaleError、web.StringPhrase、web.Context.Sprintf、
-            localeutil.Phrase、localeutil.NewLocaleError、localeutil.StringPhrase 的参数作为本地化数据。
-            当然用户也可以通过 -func 指定其它函数，只要其第一个参数是 string 类型的都可以。
-
-            可用选项：
+            extract usage
+
+            flags：
             {{flags}}
     - key: file format
       message:
@@ -291,22 +108,15 @@
     - key: gen filter method
       message:
         msg: 生成适配 github.com/issue9/web/filter 的相关方法
-    - key: gen htmldoc
-      message:
-        msg: 根据结构体中的字段生成 html 文档
+    - key: gen markdown
+      message:
+        msg: 生成 markdown 文档
     - key: gen openapi method
       message:
         msg: 生成适配 github.com/issue9/web/openapi 的相关方法
     - key: gen sql method
       message:
         msg: 生成适配 database/sql 的相关方法
-    - key: htmldoc usage
-      message:
-        msg: |
-            这将提取结构体中的每个字段的注释生成一个 HTML 文档
-
-            可用选项：
-            {{flags}}
     - key: language
       message:
         msg: 语言
@@ -316,6 +126,9 @@
     - key: locale struct tag
       message:
         msg: 指定用于本地化的结构体标签名称
+    - key: markdown usage
+      message:
+        msg: 为一个配置对象生成 markdown 文档
     - key: no input file
       message:
         msg: 未指定输入文件
@@ -349,30 +162,21 @@
     - key: set file header
       message:
         msg: 指定文件头内容
-    - key: set html doc path
-      message:
-        msg: 设置输出的 HTML 文档路径
-    - key: set html page description
-      message:
-        msg: 生成的 HTML 文档中的描述信息
-    - key: set html page footer
-      message:
-        msg: 设置页脚
-    - key: set html page header
-      message:
-        msg: 设置页眉，如果不为空，那么将不再在页面中输出 title 和 desc 的设置项。
-    - key: set html page language
-      message:
-        msg: 设置 HTML 页面的语言
-    - key: set html page stylesheet in html>head>style
-      message:
-        msg: 设置 html>head>style 中的样式内容，如果该值为 default，那么将采用默认值，如果为空则不输出该标签的内容。
-    - key: set html page title
-      message:
-        msg: 设置 HTML 页面的标题
     - key: set input file
       message:
         msg: 指定输入文件
+    - key: set markdown doc path
+      message:
+        msg: 指定输出文件
+    - key: set markdown page description
+      message:
+        msg: 指定文档的描述，可以是 Markdown 格式
+    - key: set markdown page language
+      message:
+        msg: 指定文档的语言
+    - key: set markdown page title
+      message:
+        msg: 指定文档的标题
     - key: set output file
       message:
         msg: 指定输出文件，如果为空，则会根据输入文件名加上 _enums 作为后缀，比如 input.go 会以 input_enums.go 作为输出文件。
@@ -424,6 +228,9 @@
     - key: unsupported unmarshal for %s
       message:
         msg: 不支持 %s 的反序列化
+    - key: update locale file
+      message:
+        msg: 更新本地化的文件
     - key: update locale file
       message:
         msg: 更新本地化的文件
@@ -431,32 +238,41 @@
         update locale file usage
 
         flags:
->>>>>>> 79d5e076
-        {{flags}}
-  - key: watch and reload
-    message:
-      msg: 热编译项目
-  - key: watch and reload usage
-    message:
-      msg: |
-        监视项目中的文件并在有修改的情况下重新编译项目
-
-        web watch [options] [dir]
-
-        options 可以为以下参数：
-        {{flags}}
-
-        dir 表示编译的代码，为 main 函数所在的目录或是文件。
-        如果未指定，则采用当前目录。
-  - key: watch frequency
-    message:
-      msg: 最小的文件修改间隔
-  - key: watch.app
-    message:
-      msg: 应用
-  - key: watch.compiler
-    message:
-      msg: 编译
-  - key: watch.sys
-    message:
-      msg: 系统+        {{flags}}
+      message:
+        msg: |
+            依据源文件依次更新指定的本地化文件
+
+            此操作将会把只存在于源文件中的翻译项添加至指定的目标文件中，
+            而只存在于目标文件中的翻译项将被删除，一般在通过 locale
+            提取完翻译项之后，可以调用此命令对所有的翻译内容进行一次更新。
+
+            可用选项:
+            {{flags}}
+    - key: watch and reload
+      message:
+        msg: 热编译项目
+    - key: watch and reload usage
+      message:
+        msg: |
+            监视项目中的文件并在有修改的情况下重新编译项目
+
+            web watch [options] [dir]
+
+            options 可以为以下参数：
+            {{flags}}
+
+            dir 表示编译的代码，为 main 函数所在的目录或是文件。
+            如果未指定，则采用当前目录。
+    - key: watch frequency
+      message:
+        msg: 最小的文件修改间隔
+    - key: watch.app
+      message:
+        msg: 应用
+    - key: watch.compiler
+      message:
+        msg: 编译
+    - key: watch.sys
+      message:
+        msg: 系统