--- conflicted
+++ resolved
@@ -136,11 +136,7 @@
 	if err != nil {
 		return err
 	}
-<<<<<<< HEAD
-	if err = dumpFile(filepath.Join(path, web.LogsFilename), string(data)); err != nil {
-=======
-	if err = ioutil.WriteFile(filepath.Join(path, "logs.yaml"), data, os.ModePerm); err != nil {
->>>>>>> 2c0a719b
+	if err = ioutil.WriteFile(filepath.Join(path, web.LogsFilename), data, os.ModePerm); err != nil {
 		return err
 	}
 
@@ -149,25 +145,5 @@
 	if err != nil {
 		return err
 	}
-<<<<<<< HEAD
-	return dumpFile(filepath.Join(path, web.ConfigFilename), string(data))
-}
-
-func dumpFile(path string, content string) error {
-	file, err := os.Create(path)
-	if err != nil {
-		return err
-	}
-
-	defer func() {
-		if err = file.Close(); err != nil {
-			panic(err)
-		}
-	}()
-
-	_, err = file.WriteString(content)
-	return err
-=======
-	return ioutil.WriteFile(filepath.Join(path, "web.yaml"), data, os.ModePerm)
->>>>>>> 2c0a719b
+	return ioutil.WriteFile(filepath.Join(path, web.ConfigFilename), data, os.ModePerm)
 }