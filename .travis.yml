language: go
sudo: true
go:
    - tip
    - 1.8
script:
    - sudo -E env "PATH=$PATH" go test -v ./...
install:
    - go get github.com/issue9/assert
    - go get github.com/issue9/context
    - go get github.com/issue9/handlers
    - go get github.com/issue9/logs
    - go get github.com/issue9/mux
    - go get github.com/issue9/utils
<<<<<<< HEAD
    - go get github.com/issue9/orm
=======
>>>>>>> d576ec3d
    - go get github.com/issue9/is<|MERGE_RESOLUTION|>--- conflicted
+++ resolved
@@ -12,8 +12,4 @@
     - go get github.com/issue9/logs
     - go get github.com/issue9/mux
     - go get github.com/issue9/utils
-<<<<<<< HEAD
-    - go get github.com/issue9/orm
-=======
->>>>>>> d576ec3d
     - go get github.com/issue9/is