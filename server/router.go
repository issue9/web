--- conflicted
+++ resolved
@@ -107,89 +107,4 @@
 	}
 	ctx.Logs().Output(entry)
 	return response.Status(status)
-}
-
-<<<<<<< HEAD
-// Status 仅向客户端输出状态码和报头
-//
-// kv 为报头，必须以偶数数量出现，奇数位为报头名，偶数位为对应的报头值；
-func (ctx *Context) Status(code int, kv ...string) Responser {
-	if l := len(kv); l > 0 {
-		if l%2 != 0 {
-			panic("kv 必须偶数位")
-		}
-		for i := 0; i < l; i += 2 {
-			ctx.Header().Add(kv[i], kv[i+1])
-		}
-	}
-	return status(code)
-}
-
-// Object 输出状态和对象至客户端
-//
-// body 表示需要输出的对象，该对象最终会被转换成相应的编码；
-// kv 为报头，必须以偶数数量出现，奇数位为报头名，偶数位为对应的报头值；
-func (ctx *Context) Object(status int, body any, kv ...string) Responser {
-	o := objectPool.Get().(*object)
-	o.status = status
-	o.body = body
-
-	if l := len(kv); l > 0 {
-		if l%2 != 0 {
-			panic("kv 必须偶数位")
-		}
-		for i := 0; i < l; i += 2 {
-			ctx.Header().Add(kv[i], kv[i+1])
-		}
-	}
-	return o
-}
-
-func (o *object) Apply(ctx *Context) {
-	if err := ctx.Marshal(o.status, o.body); err != nil {
-		ctx.Logs().ERROR().Error(err)
-	}
-	objectPool.Put(o)
-}
-
-func (ctx *Context) Created(v any, location string) Responser {
-	if location != "" {
-		return ctx.Object(http.StatusCreated, v, "Location", location)
-	}
-	return ctx.Object(http.StatusCreated, v)
-}
-
-// OK 返回 200 状态码下的对象
-func (ctx *Context) OK(v any) Responser { return ctx.Object(http.StatusOK, v) }
-
-func (ctx *Context) NotFound() Responser { return Status(http.StatusNotFound) }
-
-func (ctx *Context) NoContent() Responser { return Status(http.StatusNoContent) }
-
-func (ctx *Context) NotImplemented() Responser { return Status(http.StatusNotImplemented) }
-
-// RetryAfter 返回 Retry-After 报头内容
-//
-// 一般适用于 301 和 503 报文。
-//
-// status 表示返回的状态码；seconds 表示秒数，如果想定义为时间格式，
-// 可以采用 RetryAt 函数，两个功能是相同的，仅是时间格式上有差别。
-func (ctx *Context) RetryAfter(status int, seconds uint64) Responser {
-	return ctx.Status(status, "Retry-After", strconv.FormatUint(seconds, 10))
-}
-
-func (ctx *Context) RetryAt(status int, at time.Time) Responser {
-	return ctx.Status(status, "Retry-After", at.UTC().Format(http.TimeFormat))
-}
-
-// Redirect 重定向至新的 URL
-func (ctx *Context) Redirect(status int, url string) Responser {
-	return ctx.Status(status, "Location", url)
-=======
-// Result 向客户端输出指定代码的错误信息
-//
-// 如果找不到 code 对应的错误信息，则会直接 panic。
-func (ctx *Context) Result(code string, fields ResultFields) response.Responser {
-	return ctx.Server().Result(ctx.LocalePrinter(), code, fields)
->>>>>>> 6ac73803
 }