--- conflicted
+++ resolved
@@ -413,12 +413,8 @@
 // 而是一个表示错误信息的 Response 对象。
 //
 // 如果 v 实现了 CTXSanitizer 接口，则在读取数据之后，会调用其接口函数。
-// 如果验证失败，会输出以 code 作为错误代码的 Response 对象。
-<<<<<<< HEAD
-func (ctx *Context) Read(v any, id string) Responser {
-=======
-func (ctx *Context) Read(v any, code string) response.Responser {
->>>>>>> 6ac73803
+// 如果验证失败，会输出以 id 作为错误代码的 Response 对象。
+func (ctx *Context) Read(v any, id string) response.Responser {
 	if err := ctx.Unmarshal(v); err != nil {
 		return ctx.Error(http.StatusUnprocessableEntity, err)
 	}
