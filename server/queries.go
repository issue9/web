--- conflicted
+++ resolved
@@ -141,11 +141,7 @@
 func (q *Queries) Errors() FieldErrs { return q.fields }
 
 // Result 转换成 Response 对象
-<<<<<<< HEAD
-func (q *Queries) Result(id string) Responser {
-=======
-func (q *Queries) Result(code string) response.Responser {
->>>>>>> 6ac73803
+func (q *Queries) Result(id string) response.Responser {
 	if q.HasErrors() {
 		return q.ctx.Problem(id, q.Errors())
 	}
